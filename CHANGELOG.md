--- conflicted
+++ resolved
@@ -20,11 +20,8 @@
 ### Fixed
 
 - Collisions in getter method ids are now handled and reported properly: PR [#875](https://github.com/tact-lang/tact/pull/875)
-<<<<<<< HEAD
+- Docs: layout of tables, syntax highlighting, Chinese translations of sidebar separators: PR [#916](https://github.com/tact-lang/tact/pull/916)
 - Docs: compilation of examples in `data-structures.mdx`: PR [#917](https://github.com/tact-lang/tact/pull/917)
-=======
-- Docs: layout of tables, syntax highlighting, Chinese translations of sidebar separators: PR [#916](https://github.com/tact-lang/tact/pull/916)
->>>>>>> 84b62d8d
 
 ### Release contributors
 
